"""
Weather View for the MeteoApp.
Handles the display of weather information.
"""

import flet as ft
from datetime import datetime
from config import LIGHT_THEME, DARK_THEME

from services.api_service import ApiService

from layout.frontend.weather_card import WeatherCard
from layout.frontend.weeklyweather.hourly_forecast_items import HourlyForecastItems
from layout.frontend.weeklyweather.daily_forecast_items import DailyForecastItems
from layout.frontend.informationtab.main_information import MainWeatherInfo
from layout.frontend.informationtab.air_condition import AirConditionInfo
from layout.frontend.informationtab.air_pollution import AirPollution
from layout.frontend.informationcharts.temperature_chart import TemperatureChart
from layout.frontend.informationcharts.air_pollution_chart import AirPollutionChart

class WeatherView:
    """
    View for displaying weather information.
    """
    
    def __init__(self, page: ft.Page):
        self.page = page
        # Backend service for all data fetching/processing
        self.api_service = ApiService()
        self.weather_data = {}
        self.city_info = {}
        # Store current coordinates for theme change rebuilds
        self.current_lat = None
        self.current_lon = None
        self.current_city = None
        # Initialize text_color based on the current theme
        self._update_text_color() 
        
        # Register for theme change events
        state_manager = self.page.session.get('state_manager')
        if state_manager:
            state_manager.register_observer("theme_event", self.handle_theme_change)

<<<<<<< HEAD
        self.info_container = ft.Container(content=ft.Text("Caricamento...", color=self.text_color), expand=True) # Apply initial text color and expand
        self.weekly_container = ft.Container(expand=True)
        self.chart_container = ft.Container(expand=True)
        self.air_pollution_container = ft.Container(expand=True)
        self.air_pollution_chart_container = ft.Container(expand=True)
=======
        self.info_container = ft.Container(content=ft.Text("Caricamento...", color=self.text_color), expand=True) # Apply initial text color
        self.weekly_container = ft.Container()
        self.chart_container = ft.Container()
        self.air_pollution_container = ft.Container()
        self.air_pollution_chart_container = ft.Container()
>>>>>>> 14f14f13

    def _update_text_color(self):
        """Updates text_color based on the current page theme."""
        is_dark = self.page.theme_mode == ft.ThemeMode.DARK
        self.text_color = DARK_THEME["TEXT"] if is_dark else LIGHT_THEME["TEXT"]

    def handle_theme_change(self, event_data=None):
        """Handles theme change events by updating text color and relevant UI parts."""
        self._update_text_color()
        
        if self.info_container.content and isinstance(self.info_container.content, ft.Text):
            self.info_container.content.color = self.text_color
            # self.info_container.update() # Usually page.update() is enough

        # Re-build air pollution components with new theme colors if data is available
        if self.current_lat is not None and self.current_lon is not None:
            # Update air pollution component with new text color
            air_pollution = AirPollution(
                page=self.page,
                lat=self.current_lat,
                lon=self.current_lon,
                text_color=self.text_color,
            )
            self.air_pollution_container.content = air_pollution.build()
            
            # Update air pollution chart component with new text color
            air_pollution_chart = AirPollutionChart(
                page=self.page,
                lat=self.current_lat,
                lon=self.current_lon,
                text_color=self.text_color
            )
            self.air_pollution_chart_container.content = air_pollution_chart.build(self.current_lat, self.current_lon)
        
        self.page.update()


    async def update_by_city(self, city: str, language: str, unit: str) -> None:
        """Frontend: Triggers backend to fetch weather by city, then updates UI"""
        # Backend call
        self.weather_data = self.api_service.get_weather_data(
            city=city,
            language=language,
            unit=unit
        )
        self.city_info = self.api_service.get_city_info(city)
        lat = None
        lon = None
        if self.city_info and len(self.city_info) > 0:
            lat = self.city_info[0].get("lat")
            lon = self.city_info[0].get("lon")
        await self._update_ui(city, lat=lat, lon=lon)

    async def update_by_coordinates(self, lat: float, lon: float, language: str, unit: str) -> None:
        """Frontend: Triggers backend to fetch weather by coordinates, then updates UI"""
        self.weather_data = self.api_service.get_weather_data(
            lat=lat,
            lon=lon,
            language=language,
            unit=unit
        )
        city = self.api_service.get_city_by_coordinates(lat, lon)
        await self._update_ui(city, is_current_location=True, lat=lat, lon=lon)

    async def _update_ui(self, city: str, is_current_location: bool = False, lat: float = None, lon: float = None) -> None:
        """Frontend: Updates UI containers with backend data"""
        if not self.weather_data:
            return
        
        # Store current coordinates and city for theme change rebuilds
        self.current_city = city
        self.current_lat = lat
        self.current_lon = lon
        
        # Ensure text_color is up-to-date before updating sub-components
        self._update_text_color() 
        await self._update_main_info(city, is_current_location)
        await self._update_weekly_forecast()
        await self._update_temperature_chart()
        try:
            if lat is not None and lon is not None:
                self.current_lat = lat
                self.current_lon = lon
                await self._update_air_pollution(lat, lon)
                await self._update_air_pollution_chart(lat, lon)
            elif "city" in self.weather_data and "coord" in self.weather_data["city"]:
                lat = self.weather_data["city"]["coord"]["lat"]
                lon = self.weather_data["city"]["coord"]["lon"]
                self.current_lat = lat
                self.current_lon = lon
                await self._update_air_pollution(lat, lon)
                await self._update_air_pollution_chart(lat, lon)
            else:
                print("No coordinates available for air pollution data")
        except (KeyError, IndexError, TypeError) as e:
            print(f"Error getting coordinates for air pollution: {e}")
        self.page.update()

    async def _update_main_info(self, city: str, is_current_location: bool) -> None:
        """Frontend: Updates main weather info UI"""
        # All data comes from backend service
        temperature = self.api_service.get_current_temperature(self.weather_data)
        feels_like = self.api_service.get_feels_like_temperature(self.weather_data)
        humidity = self.api_service.get_humidity(self.weather_data)
        wind_speed = self.api_service.get_wind_speed(self.weather_data)
        pressure = self.api_service.get_pressure(self.weather_data)
        icon_code = self.api_service.get_weather_icon_code(self.weather_data)
        location = ""
        if is_current_location:
            location = "📍 Posizione attuale"
        elif self.city_info and len(self.city_info) > 0:
            location_data = self.city_info[0]
            name = location_data.get("name", "")
            country = location_data.get("country", "")
            state = location_data.get("state", "")
            location = f"{name}, {state}, {country}".strip()
        else:
            location = city
        weather_card = WeatherCard(self.page)


        main_info = MainWeatherInfo(
            city=city,
            location=location,
            temperature=temperature,
            weather_icon=icon_code,
            text_color=self.text_color,
            page=self.page # Pass page for theme observation in MainWeatherInfo
        )
        hourly_data = self.api_service.get_hourly_forecast_data(self.weather_data)
        hourly_items_controls = [] # Renamed to avoid conflict if hourly_items was a list of data
        for i, item_data in enumerate(hourly_data[:6]): # Iterate over data
            time = item_data["dt_txt"]
            dt = datetime.strptime(time, "%Y-%m-%d %H:%M:%S")
            hour = dt.strftime("%H:%M")
            # Assuming HourlyForecastItems also needs text_color or handles its own theme
            hourly_item_obj = HourlyForecastItems(
                time=hour,
                icon_code=item_data["weather"][0]["icon"],
                temperature=round(item_data["main"]["temp"]),
                text_color=self.text_color, # Pass text_color
                page=self.page # Pass page for theme observation
            )
            hourly_items_controls.append(hourly_item_obj.build()) # Append built control
            
            if i < 5: # Ensure we only add 5 dividers for 6 items
                divider_color = DARK_THEME.get("BORDER", ft.Colors.WHITE if self.page.theme_mode == ft.ThemeMode.DARK else ft.Colors.BLACK)
                hourly_items_controls.append(
                    ft.Container(
                        content=ft.VerticalDivider(width=1, thickness=1, color=divider_color, opacity=0.5),
                        height=120,  # Increased height for better visual separation
                        alignment=ft.alignment.center
                    )
                )

        # Use a container with padding to give the hourly forecast more room
        hourly_forecast_row = ft.Row(
            controls=hourly_items_controls, 
            expand=True, 
            scroll=ft.ScrollMode.ADAPTIVE, # Changed to ADAPTIVE
            alignment=ft.MainAxisAlignment.SPACE_EVENLY, # Changed to SPACE_EVENLY
            vertical_alignment=ft.CrossAxisAlignment.START # Align items to the start vertically
        )

        hourly_forecast_container = ft.Container(
            content=hourly_forecast_row,
            padding=ft.padding.symmetric(vertical=5), # Adjusted padding
            margin=ft.margin.symmetric(vertical=5), # Adjusted margin
            expand=True
        )

        air_condition = AirConditionInfo(
            feels_like=feels_like,
            humidity=humidity,
            wind_speed=wind_speed,
            pressure=pressure,
            text_color=self.text_color,
            page=self.page # Pass page for theme observation
        )
        self.info_container.content = weather_card.build(
            ft.Column(
                controls=[
                    main_info.build(),
                    hourly_forecast_container, # Use the new container
                    air_condition.build(),
                ],
                expand=True, # Ensure this column also expands
                spacing=10 # Add some spacing between sections
            )
        )
        self.info_container.expand = True

    async def _update_weekly_forecast(self) -> None:
        """Frontend: Updates weekly forecast UI"""
        weekly_data = self.api_service.get_weekly_forecast_data(self.weather_data)
        weather_card = WeatherCard(self.page) # Pass page if WeatherCard needs theme context
        forecast_items_controls = [] # Renamed
        self._update_text_color() # Ensure text_color is current
        for i, day_data in enumerate(weekly_data):
            forecast_item_obj = DailyForecastItems( # Create instance
                day=day_data["day_name"],
                icon_code=day_data["icon"],
                description=day_data["description"],
                temp_min=day_data["temp_min"],
                temp_max=day_data["temp_max"],
                text_color=self.text_color,
                page=self.page # Pass page for theme observation
            )
            forecast_items_controls.append(ft.Container(content=forecast_item_obj.build())) # Append built control
            if i < len(weekly_data) - 1:
                divider_color = DARK_THEME.get("BORDER", ft.Colors.WHITE if self.page.theme_mode == ft.ThemeMode.DARK else ft.Colors.BLACK)
                forecast_items_controls.append(
                    ft.Container(
                        content=ft.Divider(thickness=0.5, color=divider_color, opacity=1),
                    )
                )
        self.weekly_container.content = weather_card.build(
            ft.Column(controls=forecast_items_controls, expand=True)
        )
        # self.weekly_container.update() # Covered by page.update()

    async def _update_temperature_chart(self) -> None:
        """Frontend: Updates temperature chart UI"""
        forecast_data = self.api_service.get_daily_forecast_data(self.weather_data)
        days = self.api_service.get_upcoming_days()
        weather_card = WeatherCard(self.page) # Pass page if WeatherCard needs theme context
        self._update_text_color() # Ensure text_color is current
        temp_chart = TemperatureChart(
            page=self.page,
            days=days,
            temp_min=forecast_data["temp_min"],
            temp_max=forecast_data["temp_max"],
            text_color=self.text_color
        )
        self.chart_container.content = weather_card.build(temp_chart.build())

    async def _update_air_pollution(self, lat: float, lon: float) -> None:
        """Frontend: Updates air pollution UI"""
        self._update_text_color() # Ensure text_color is current
        air_pollution = AirPollution( # Assuming AirPollution is a class
            page=self.page,
            lat=lat,
            lon=lon,
            text_color=self.text_color, # Pass text_color
        )
        self.air_pollution_container.content = air_pollution.build()

    async def _update_air_pollution_chart(self, lat: float, lon: float) -> None:
        """Frontend: Updates air pollution chart UI"""
        self._update_text_color() # Ensure text_color is current
        air_pollution_chart = AirPollutionChart( # Assuming AirPollutionChart is a class
            page=self.page,
            lat=lat,
            lon=lon,
            text_color=self.text_color # Pass text_color
        )
        self.air_pollution_chart_container.content = air_pollution_chart.build(lat, lon)

    def get_containers(self) -> tuple:
        """Frontend: Returns UI containers for display"""
        return (
            self.info_container,
            self.weekly_container,
            self.chart_container,
            self.air_pollution_container,
            self.air_pollution_chart_container
        )<|MERGE_RESOLUTION|>--- conflicted
+++ resolved
@@ -41,19 +41,11 @@
         if state_manager:
             state_manager.register_observer("theme_event", self.handle_theme_change)
 
-<<<<<<< HEAD
-        self.info_container = ft.Container(content=ft.Text("Caricamento...", color=self.text_color), expand=True) # Apply initial text color and expand
-        self.weekly_container = ft.Container(expand=True)
-        self.chart_container = ft.Container(expand=True)
-        self.air_pollution_container = ft.Container(expand=True)
-        self.air_pollution_chart_container = ft.Container(expand=True)
-=======
-        self.info_container = ft.Container(content=ft.Text("Caricamento...", color=self.text_color), expand=True) # Apply initial text color
+        self.info_container = ft.Container(content=ft.Text("Caricamento...", color=self.text_color)) # Apply initial text color
         self.weekly_container = ft.Container()
         self.chart_container = ft.Container()
         self.air_pollution_container = ft.Container()
         self.air_pollution_chart_container = ft.Container()
->>>>>>> 14f14f13
 
     def _update_text_color(self):
         """Updates text_color based on the current page theme."""
