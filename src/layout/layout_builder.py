"""
Layout Builder for the MeteoApp.
Centralizes layout building functions for different UI components.
"""

import flet as ft
from components.responsive_text_handler import ResponsiveTextHandler

class LayoutBuilder:
    """
    Classe utility per costruire elementi di layout per l'applicazione.
    """
 
    @staticmethod
    def build_content_container(content, animation_duration=500, 
                               animation_curve=ft.AnimationCurve.EASE_IN_OUT, 
                               container_type="default") -> ft.Container:
        """
        Crea un container responsive con animazioni e stile moderno.
        
        Args:
            content: Contenuto del container
            col_size: Dizionario delle dimensioni colonna per vari breakpoint
            animation_duration: Durata delle animazioni
            animation_curve: Curva di animazione
            container_type: Tipo di container per styling specifico
            
        Returns:
            ft.Container: Container configurato con stile moderno
        """
        # Styling specifico per tipo di container
        if container_type == "main_info":
            border_radius = 24
            padding = ft.padding.symmetric(horizontal=32, vertical=24)
            margin = ft.margin.only(bottom=16)
            shadow_blur = 20
            shadow_spread = 0
        elif container_type == "sidebar":
            border_radius = 16
            padding = ft.padding.all(16)
            margin = ft.margin.all(8)
            shadow_blur = 12
            shadow_spread = 0
        else:
            border_radius = 16
            padding = ft.padding.all(20)
            margin = ft.margin.symmetric(horizontal=8, vertical=6)
            shadow_blur = 12
            shadow_spread = 0

        return ft.Container(
            content=content,
            animate=ft.Animation(animation_duration, animation_curve),
            border_radius=border_radius,
            padding=padding,
            margin=margin,
            shadow=ft.BoxShadow(
                spread_radius=shadow_spread,
                blur_radius=shadow_blur,
                color=ft.Colors.with_opacity(0.08, ft.Colors.BLACK),
                offset=ft.Offset(0, 4),
                blur_style=ft.ShadowBlurStyle.OUTER,
            )
        )

<<<<<<< HEAD
    def build_main_layout(sidebar, info, hourly, chart, precipitation_chart, air_pollution) -> ft.Control:
=======
    def build_main_layout(sidebar, info, hourly, air_condition, chart, precipitation_chart, air_pollution) -> ft.Control:
>>>>>>> dc07e9ed
        """
        Costruisce il layout principale responsivo dell'applicazione con design moderno.
        Layout: sidebar + info + air condition in alto, previsioni orarie full-width sotto, grafici in basso.
        
        Args:
            sidebar: Container della barra laterale
            info: Container delle informazioni principali meteo
            hourly: Container delle previsioni orarie
            air_pollution: Container delle informazioni sull'inquinamento (air condition)
            chart: Container del grafico temperature
            precipitation_chart: Container del grafico precipitazioni
            
        Returns:
            ft.Column: Layout principale con previsioni orarie full-width
        """
        return ft.Column([
            # Layout orizzontale principale (sidebar + info + air condition)
            ft.ResponsiveRow([
                # Sidebar sinistra più ampia (33% larghezza desktop)
                ft.Container(
                    content=sidebar,
                    col={"sm": 12, "md": 5, "lg": 4, "xl": 4},
                    padding=ft.padding.only(left=16, top=16, bottom=16, right=12),
                ),
                
                # Area contenuto principale (67% larghezza desktop)
                ft.Container(
                    content=ft.Column([
                        # Header principale con info meteo - hero section
                        ft.ResponsiveRow([
                            ft.Container(
                                content=info,
                                #col={"sm": 12, "md": 7, "lg": 8, "xl": 8},
                                padding=ft.padding.symmetric(vertical=4),
                            )
                        ]),
                        
<<<<<<< HEAD
                        
=======
                        # Air Condition (ora posizionato dopo le info principali)
                        ft.ResponsiveRow([
                            ft.Container(
                                content=air_condition,  # Questo è il container Air Condition
                                #col={"sm": 12, "md": 7, "lg": 8, "xl": 8},
                                padding=ft.padding.symmetric(vertical=4),
                            )
                        ]),
>>>>>>> dc07e9ed
                    ], spacing=16),
                    col={"sm": 12, "md": 7, "lg": 8, "xl": 8},
                    padding=ft.padding.only(left=12, top=16, bottom=16, right=16),
                )
            ], spacing=0),
            
            # Previsioni orarie - full width (occupa tutta la larghezza della finestra)
            ft.ResponsiveRow([
                ft.Container(
                    content=hourly,
                    col={"xs": 12},  # Sempre 100% della larghezza
                    padding=ft.padding.symmetric(vertical=4),
                )
            ]),
            
            # Layout orizzontale per grafici - full width
            ft.ResponsiveRow([
                # Grafico temperature
                ft.Container(
                    content=chart,
                    col={"sm": 12, "md": 12, "lg": 4, "xl": 4},
                    padding=ft.padding.symmetric(vertical=4),
                ),
                
                # Grafico precipitazioni
                ft.Container(
                    content=precipitation_chart,
                    col={"sm": 12, "md": 12, "lg": 4, "xl": 4},
                    padding=ft.padding.symmetric(vertical=4),
                ),
                
                # Grafico inquinamento aria
                ft.Container(
                    content=air_pollution,
<<<<<<< HEAD
                    col={"sm": 12, "md": 12, "lg": 4, "xl": 4},
                    padding=ft.padding.only(left=8, right=16, top=4, bottom=16),
=======
                    col={"sm": 12, "md": 12, "lg": 12, "xl": 4},
                    padding=ft.padding.symmetric(vertical=4),
>>>>>>> dc07e9ed
                )
            ])
        ], spacing=0)<|MERGE_RESOLUTION|>--- conflicted
+++ resolved
@@ -63,11 +63,7 @@
             )
         )
 
-<<<<<<< HEAD
-    def build_main_layout(sidebar, info, hourly, chart, precipitation_chart, air_pollution) -> ft.Control:
-=======
-    def build_main_layout(sidebar, info, hourly, air_condition, chart, precipitation_chart, air_pollution) -> ft.Control:
->>>>>>> dc07e9ed
+    def build_main_layout(sidebar, info, hourly, air_pollution, chart, precipitation_chart, air_pollution_chart) -> ft.Control:
         """
         Costruisce il layout principale responsivo dell'applicazione con design moderno.
         Layout: sidebar + info + air condition in alto, previsioni orarie full-width sotto, grafici in basso.
@@ -105,18 +101,14 @@
                             )
                         ]),
                         
-<<<<<<< HEAD
-                        
-=======
                         # Air Condition (ora posizionato dopo le info principali)
                         ft.ResponsiveRow([
                             ft.Container(
-                                content=air_condition,  # Questo è il container Air Condition
-                                #col={"sm": 12, "md": 7, "lg": 8, "xl": 8},
+                                content=air_pollution,  # Questo è il container Air Condition
+                                col={"xs": 12},
                                 padding=ft.padding.symmetric(vertical=4),
                             )
                         ]),
->>>>>>> dc07e9ed
                     ], spacing=16),
                     col={"sm": 12, "md": 7, "lg": 8, "xl": 8},
                     padding=ft.padding.only(left=12, top=16, bottom=16, right=16),
@@ -150,14 +142,9 @@
                 
                 # Grafico inquinamento aria
                 ft.Container(
-                    content=air_pollution,
-<<<<<<< HEAD
+                    content=air_pollution_chart,
                     col={"sm": 12, "md": 12, "lg": 4, "xl": 4},
                     padding=ft.padding.only(left=8, right=16, top=4, bottom=16),
-=======
-                    col={"sm": 12, "md": 12, "lg": 12, "xl": 4},
-                    padding=ft.padding.symmetric(vertical=4),
->>>>>>> dc07e9ed
                 )
             ])
         ], spacing=0)